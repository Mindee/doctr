from .crnn import *
from ._utils import *
<<<<<<< HEAD
from .model import *
from .postprocessor import *s
=======
from .model import *
>>>>>>> 74f0d79e
<|MERGE_RESOLUTION|>--- conflicted
+++ resolved
@@ -1,8 +1,3 @@
 from .crnn import *
 from ._utils import *
-<<<<<<< HEAD
-from .model import *
-from .postprocessor import *s
-=======
-from .model import *
->>>>>>> 74f0d79e
+from .model import *