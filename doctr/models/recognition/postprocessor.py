--- conflicted
+++ resolved
@@ -36,29 +36,14 @@
             decoded logits, shape BATCH_SIZE X SEQ_LEN
         """
         # computing prediction with ctc decoder
-<<<<<<< HEAD
-        decoded_logits = K.ctc_decode(
-            tf.nn.softmax(logits), sequence_len * tf.ones(shape=(batch_len,), dtype=tf.int64), greedy=True
-        )
-        _predictions = tf.squeeze(decoded_logits[0])
-
-        # masking -1 of CTC with num_classes (embedding <eos>)
-        pred_shape = tf.shape(_predictions)
-        mask_eos = len(self.vocab) * tf.ones(pred_shape, dtype=tf.int64)
-        mask_1 = -1 * tf.ones(pred_shape, dtype=tf.int64)
-        predictions = tf.where(mask_1 != _predictions, _predictions, mask_eos)
-
-        return predictions
-=======
         _prediction = tf.nn.ctc_greedy_decoder(
             tf.nn.softmax(tf.transpose(logits, perm=[1, 0, 2])),
             tf.fill(tf.shape(logits)[0], tf.shape(logits)[1]),
             merge_repeated=True
         )[0][0]
-        prediction = tf.sparse.to_dense(_prediction, default_value=len(self.vocab) - 1)
+        prediction = tf.sparse.to_dense(_prediction, default_value=len(self.vocab))
 
         return prediction
->>>>>>> 38396557
 
     def __call__(
         self,
