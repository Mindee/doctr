# Copyright (C) 2021, Mindee.

# This program is licensed under the Apache License version 2.
# See LICENSE or go to <https://www.apache.org/licenses/LICENSE-2.0.txt> for full license details.

from copy import deepcopy
import torch
from torch import nn
from torch.nn import functional as F
from typing import Tuple, Dict, List, Any, Optional

from ... import backbones
from ...utils import load_pretrained_params
from ..core import RecognitionModel, RecognitionPostProcessor
from ....datasets import VOCABS


__all__ = ['SAR', 'sar_vgg16_bn', 'sar_resnet31']

default_cfgs: Dict[str, Dict[str, Any]] = {
    'sar_vgg16_bn': {
        'mean': (.5, .5, .5),
        'std': (1., 1., 1.),
        'backbone': 'vgg16_bn', 'rnn_units': 512, 'max_length': 30, 'num_decoders': 2,
        'input_shape': (3, 32, 128),
        'vocab': VOCABS['french'],
        'url': None,
    },
    'sar_resnet31': {
        'mean': (.5, .5, .5),
        'std': (1., 1., 1.),
        'backbone': 'resnet31', 'rnn_units': 512, 'max_length': 30, 'num_decoders': 2,
        'input_shape': (3, 32, 128),
        'vocab': VOCABS['french'],
        'url': None,
    },
}


class AttentionModule(nn.Module):

    def __init__(self, feat_chans: int, state_chans: int, attention_units: int) -> None:
        super().__init__()
        self.feat_conv = nn.Conv2d(feat_chans, attention_units, 3, padding=1)
        # No need to add another bias since both tensors are summed together
        self.state_conv = nn.Conv2d(state_chans, attention_units, 1, bias=False)
        self.attention_projector = nn.Conv2d(attention_units, 1, 1, bias=False)

    def forward(self, features: torch.Tensor, hidden_state: torch.Tensor) -> torch.Tensor:
        # shape (N, vgg_units, H, W) -> (N, attention_units, H, W)
        feat_projection = self.feat_conv(features)
        # shape (N, rnn_units, 1, 1) -> (N, attention_units, 1, 1)
        state_projection = self.state_conv(hidden_state)
        projection = torch.tanh(feat_projection + state_projection)
        # shape (N, attention_units, H, W) -> (N, 1, H, W)
        attention = self.attention_projector(projection)
        # shape (N, 1, H, W) -> (N, H * W)
        attention = torch.flatten(attention, 1)
        # shape (N, H * W) -> (N, 1, H, W)
        attention = torch.softmax(attention, 1).reshape(-1, 1, features.shape[-2], features.shape[-1])

        glimpse = (features * attention).sum(dim=(2, 3))

        return glimpse


class SARDecoder(nn.Module):
    """Implements decoder module of the SAR model

    Args:
        rnn_units: number of hidden units in recurrent cells
        max_length: maximum length of a sequence
        vocab_size: number of classes in the model alphabet
        embedding_units: number of hidden embedding units
        attention_units: number of hidden attention units
        num_decoder_layers: number of LSTM layers to stack

    """
    def __init__(
        self,
        rnn_units: int,
        max_length: int,
        vocab_size: int,
        embedding_units: int,
        attention_units: int,
        num_decoder_layers: int = 2,
        feat_chans: int = 512,
    ) -> None:

        super().__init__()
        self.vocab_size = vocab_size
        self.lstm_cells = nn.ModuleList([
            nn.LSTMCell(rnn_units, rnn_units) for _ in range(num_decoder_layers)
        ])
        self.embed = nn.Linear(self.vocab_size + 1, embedding_units, bias=False)
        self.attention_module = AttentionModule(feat_chans, rnn_units, attention_units)
        self.output_dense = nn.Linear(2 * rnn_units, vocab_size + 1)
        self.max_length = max_length

    def forward(
        self,
        features: torch.Tensor,
        holistic: torch.Tensor,
        gt: Optional[torch.Tensor] = None,
    ) -> torch.Tensor:

        # initialize states (each of shape (N, rnn_units))
        hx = [None, None]
        # Initialize with the index of virtual START symbol (placed after <eos>)
        symbol = torch.zeros((features.shape[0], self.vocab_size + 1), device=features.device)
        logits_list = []
        for t in range(self.max_length + 1):  # keep 1 step for <eos>

            # one-hot symbol with depth vocab_size + 1
            # embeded_symbol: shape (N, embedding_units)
            embeded_symbol = self.embed(symbol)

            hx[0] = self.lstm_cells[0](embeded_symbol, hx[0])
            hx[1] = self.lstm_cells[1](hx[0][0], hx[1])  # type: ignore[index]
            logits, _ = hx[1]  # type: ignore[misc]

            glimpse = self.attention_module(
                features, logits.unsqueeze(-1).unsqueeze(-1),  # type: ignore[has-type]
            )
            # logits: shape (N, rnn_units), glimpse: shape (N, 1)
            logits = torch.cat([logits, glimpse], 1)  # type: ignore[has-type]
            # shape (N, rnn_units + 1) -> (N, vocab_size + 1)
            logits = self.output_dense(logits)
            # update symbol with predicted logits for t+1 step
            if gt is not None:
                _symbol = gt[:, t]  # type: ignore[index]
            else:
                _symbol = logits.argmax(-1)
            symbol = F.one_hot(_symbol, self.vocab_size + 1).to(dtype=torch.float32)
            logits_list.append(logits)
        outputs = torch.stack(logits_list, 1)  # shape (N, max_length + 1, vocab_size + 1)

        return outputs


class SAR(nn.Module, RecognitionModel):
    """Implements a SAR architecture as described in `"Show, Attend and Read:A Simple and Strong Baseline for
    Irregular Text Recognition" <https://arxiv.org/pdf/1811.00751.pdf>`_.

    Args:
        feature_extractor: the backbone serving as feature extractor
        vocab: vocabulary used for encoding
        rnn_units: number of hidden units in both encoder and decoder LSTM
        embedding_units: number of embedding units
        attention_units: number of hidden units in attention module
        max_length: maximum word length handled by the model
        num_decoders: number of LSTM to stack in decoder layer
        dropout_prob: dropout probability of the encoder LSTM
        cfg: default setup dict of the model
    """

    def __init__(
        self,
        feature_extractor,
        vocab: str,
        rnn_units: int = 512,
        embedding_units: int = 512,
        attention_units: int = 512,
        max_length: int = 32,
        num_decoders: int = 2,
        dropout_prob: float = 0.,
        cfg: Optional[Dict[str, Any]] = None,
    ) -> None:

        super().__init__()
        self.vocab = vocab
        self.cfg = cfg

        self.max_length = max_length + 1  # Add 1 timestep for EOS after the longest word

        self.feat_extractor = feature_extractor

        self.encoder = nn.LSTM(32, rnn_units, 2, batch_first=True, dropout=dropout_prob)

        self.decoder = SARDecoder(
            rnn_units, max_length, len(vocab), embedding_units, attention_units, num_decoders, 512,
        )

        self.postprocessor = SARPostProcessor(vocab=vocab)

    def forward(
        self,
        x: torch.Tensor,
        target: Optional[List[str]] = None,
        return_model_output: bool = False,
        return_preds: bool = False,
    ) -> Dict[str, Any]:

        features = self.feat_extractor(x)
        pooled_features = features.max(dim=-2).values  # vertical max pooling
        _, (encoded, _) = self.encoder(pooled_features)
        encoded = encoded[-1]
        if target is not None:
            _gt, _seq_len = self.compute_target(target)
            gt, seq_len = torch.from_numpy(_gt).to(dtype=torch.long), torch.tensor(_seq_len)  # type: ignore[assignment]
            gt, seq_len = gt.to(x.device), seq_len.to(x.device)
        decoded_features = self.decoder(features, encoded, gt=None if target is None else gt)

        out: Dict[str, Any] = {}
        if return_model_output:
            out["out_map"] = decoded_features

        if target is None or return_preds:
            # Post-process boxes
            out["preds"] = self.postprocessor(decoded_features)

        if target is not None:
            out['loss'] = self.compute_loss(decoded_features, gt, seq_len)  # type: ignore[arg-type]

        return out

    def compute_loss(
        self,
        model_output: torch.Tensor,
        gt: torch.Tensor,
        seq_len: torch.Tensor,
    ) -> torch.Tensor:
        """Compute categorical cross-entropy loss for the model.
        Sequences are masked after the EOS character.

        Args:
            gt: the encoded tensor with gt labels
            model_output: predicted logits of the model
            seq_len: lengths of each gt word inside the batch

        Returns:
            The loss of the model on the batch
        """
        # Input length : number of timesteps
        input_len = model_output.shape[1]
        # Add one for additional <eos> token
        seq_len = seq_len + 1
        # Compute loss
        cce = F.cross_entropy(model_output.permute(0, 2, 1), gt, reduction='none')
        # Compute mask
        mask_2d = torch.arange(input_len, device=model_output.device)[None, :] < seq_len[:, None]
        cce[mask_2d] = 0

<<<<<<< HEAD
        ce_loss = cce.sum(1) / seq_len.to(dtype=model_output.dtype)
        return ce_loss.unsqueeze(1)
=======
        ce_loss = cce.sum(1) / seq_len.to(dtype=torch.float32)
        return ce_loss.mean()
>>>>>>> 58a3f8d5


class SARPostProcessor(RecognitionPostProcessor):
    """Post processor for SAR architectures"""

    def __call__(
        self,
        logits: torch.Tensor,
    ) -> List[Tuple[str, float]]:
        # compute pred with argmax for attention models
        out_idxs = logits.argmax(-1)
        # N x L
        probs = torch.gather(torch.softmax(logits, -1), -1, out_idxs.unsqueeze(-1)).squeeze(-1)
        # Take the minimum confidence of the sequence
        probs = probs.min(dim=1).values.detach().cpu()

        # Manual decoding
        word_values = [
            ''.join(self._embedding[idx] for idx in encoded_seq).split("<eos>")[0]
            for encoded_seq in out_idxs.detach().cpu().numpy()
        ]

        return list(zip(word_values, probs.numpy().tolist()))


def _sar(arch: str, pretrained: bool, input_shape: Tuple[int, int, int] = None, **kwargs: Any) -> SAR:

    # Patch the config
    _cfg = deepcopy(default_cfgs[arch])
    _cfg['vocab'] = kwargs.get('vocab', _cfg['vocab'])
    _cfg['rnn_units'] = kwargs.get('rnn_units', _cfg['rnn_units'])
    _cfg['embedding_units'] = kwargs.get('embedding_units', _cfg['rnn_units'])
    _cfg['attention_units'] = kwargs.get('attention_units', _cfg['rnn_units'])
    _cfg['max_length'] = kwargs.get('max_length', _cfg['max_length'])
    _cfg['num_decoders'] = kwargs.get('num_decoders', _cfg['num_decoders'])

    # Feature extractor
    feat_extractor = backbones.__dict__[default_cfgs[arch]['backbone']]()

    kwargs['vocab'] = _cfg['vocab']
    kwargs['rnn_units'] = _cfg['rnn_units']
    kwargs['embedding_units'] = _cfg['embedding_units']
    kwargs['attention_units'] = _cfg['attention_units']
    kwargs['max_length'] = _cfg['max_length']
    kwargs['num_decoders'] = _cfg['num_decoders']

    # Build the model
    model = SAR(feat_extractor, cfg=_cfg, **kwargs)
    # Load pretrained parameters
    if pretrained:
        load_pretrained_params(model, default_cfgs[arch]['url'])

    return model


def sar_vgg16_bn(pretrained: bool = False, **kwargs: Any) -> SAR:
    """SAR with a VGG16 feature extractor as described in `"Show, Attend and Read:A Simple and Strong
    Baseline for Irregular Text Recognition" <https://arxiv.org/pdf/1811.00751.pdf>`_.

    Example::
        >>> import torch
        >>> from doctr.models import sar_vgg16_bn
        >>> model = sar_vgg16_bn(pretrained=False)
        >>> input_tensor = torch.rand((1, 3, 32, 128))
        >>> out = model(input_tensor)

    Args:
        pretrained (bool): If True, returns a model pre-trained on our text recognition dataset

    Returns:
        text recognition architecture
    """

    return _sar('sar_vgg16_bn', pretrained, **kwargs)


def sar_resnet31(pretrained: bool = False, **kwargs: Any) -> SAR:
    """SAR with a resnet-31 feature extractor as described in `"Show, Attend and Read:A Simple and Strong
    Baseline for Irregular Text Recognition" <https://arxiv.org/pdf/1811.00751.pdf>`_.

    Example:
        >>> import torch
        >>> from doctr.models import sar_resnet31
        >>> model = sar_resnet31(pretrained=False)
        >>> input_tensor = torch.rand((1, 3, 32, 128))
        >>> out = model(input_tensor)

    Args:
        pretrained (bool): If True, returns a model pre-trained on our text recognition dataset

    Returns:
        text recognition architecture
    """

    return _sar('sar_resnet31', pretrained, **kwargs)<|MERGE_RESOLUTION|>--- conflicted
+++ resolved
@@ -241,13 +241,8 @@
         mask_2d = torch.arange(input_len, device=model_output.device)[None, :] < seq_len[:, None]
         cce[mask_2d] = 0
 
-<<<<<<< HEAD
         ce_loss = cce.sum(1) / seq_len.to(dtype=model_output.dtype)
-        return ce_loss.unsqueeze(1)
-=======
-        ce_loss = cce.sum(1) / seq_len.to(dtype=torch.float32)
         return ce_loss.mean()
->>>>>>> 58a3f8d5
 
 
 class SARPostProcessor(RecognitionPostProcessor):
