# Copyright (C) 2021, Mindee.

# This program is licensed under the Apache License version 2.
# See LICENSE or go to <https://www.apache.org/licenses/LICENSE-2.0.txt> for full license details.


import numpy as np
from scipy.cluster.hierarchy import fclusterdata
from typing import List, Any, Tuple
from .detection import DetectionPredictor
from .recognition import RecognitionPredictor
from ._utils import extract_rcrops
from doctr.documents.elements import Word, Line, Block, Page, Document
from doctr.utils.repr import NestedObject
from doctr.utils.geometry import resolve_enclosing_bbox

__all__ = ['OCRPredictor', 'DocumentBuilder']


class OCRPredictor(NestedObject):
    """Implements an object able to localize and identify text elements in a set of documents

    Args:
        det_predictor: detection module
        reco_predictor: recognition module
    """

    _children_names: List[str] = ['det_predictor', 'reco_predictor', 'doc_builder']

    def __init__(
        self,
        det_predictor: DetectionPredictor,
        reco_predictor: RecognitionPredictor,
    ) -> None:

        self.det_predictor = det_predictor
        self.reco_predictor = reco_predictor
        self.doc_builder = DocumentBuilder()

    def __call__(
        self,
        pages: List[np.ndarray],
        **kwargs: Any,
    ) -> Document:

        # Dimension check
        if any(page.ndim != 3 for page in pages):
            raise ValueError("incorrect input shape: all pages are expected to be multi-channel 2D images.")

        # Localize text elements
        boxes = self.det_predictor(pages, **kwargs)
        # Crop images
        crops = [crop for page, _boxes in zip(pages, boxes) for crop in extract_rcrops(page, _boxes[:, :5])]
        # Identify character sequences
        word_preds = self.reco_predictor(crops, **kwargs)

        # Reorganize
        out = self.doc_builder(boxes, word_preds, [tuple(page.shape[:2]) for page in pages])

        return out


class DocumentBuilder(NestedObject):
    """Implements a document builder

    Args:
        resolve_lines: whether words should be automatically grouped into lines
        resolve_blocks: whether lines should be automatically grouped into blocks
        paragraph_break: relative length of the minimum space separating paragraphs
    """

    def __init__(
        self,
        resolve_lines: bool = False,
        resolve_blocks: bool = False,
        paragraph_break: float = 0.035
    ) -> None:

        self.resolve_lines = resolve_lines

        self.resolve_blocks = resolve_blocks

        self.paragraph_break = paragraph_break

    @staticmethod
    def _sort_boxes(boxes: np.ndarray) -> np.ndarray:
        """Sort bounding boxes from top to bottom, left to right

        Args:
            boxes: bounding boxes of shape (N, 5)

        Returns:
            indices of ordered boxes of shape (N,)
        """
        return (boxes[:, 0] + 2 * boxes[:, 1] / np.median(boxes[:, 3])).argsort()

    def _resolve_sub_lines(self, boxes: np.ndarray, words: List[int]) -> List[List[int]]:
        """Split a line in sub_lines

        Args:
            boxes: bounding boxes of shape (N, 5)
            words: list of indexes for the words of the line

        Returns:
            A list of (sub-)lines computed from the original line (words)
        """
        lines = []
        # Sort words horizontally
        words = [words[j] for j in np.argsort([boxes[i, 0] for i in words]).tolist()]
        # Eventually split line horizontally
        if len(words) < 2:
            lines.append(words)
        else:
            sub_line = [words[0]]
            for i in words[1:]:
                horiz_break = True

                prev_box = boxes[sub_line[-1]]
                # If distance between boxes is lower than paragraph break, same sub-line
                if (boxes[i, 0] - prev_box[2] / 2 - (prev_box[0] + prev_box[2] / 2)) < self.paragraph_break:
                    horiz_break = False

                if horiz_break:
                    lines.append(sub_line)
                    sub_line = []

                sub_line.append(i)
            lines.append(sub_line)

        return lines

    def _resolve_lines(self, boxes: np.ndarray) -> List[List[int]]:
        """Order boxes to group them in lines

        Args:
            boxes: bounding boxes of shape (N, 5)

        Returns:
            nested list of box indices
        """
        # Compute median for boxes heights
        y_med = np.median(boxes[:, 3])
        # Sort boxes
        idxs = (boxes[:, 0] + 2 * boxes[:, 1] / y_med).argsort()

        lines = []
        words = [idxs[0]]  # Assign the top-left word to the first line
        # Define a mean y-center for the line
        y_center_sum = boxes[idxs[0]][1]
        for idx in idxs[1:]:
            vert_break = True

            # If y-center of the box is close enough to mean y-center of the line, same line
            if abs(boxes[idx][1] - y_center_sum / len(words)) < y_med / 2:
                vert_break = False

            if vert_break:
                # Compute sub-lines (horizontal split)
                lines.extend(self._resolve_sub_lines(boxes, words))
                words = []
                y_center_sum = 0

            words.append(idx)
            y_center_sum += boxes[idx][1]

        # Use the remaining words to form the last(s) line(s)
        if len(words) > 0:
            # Compute sub-lines (horizontal split)
            lines.extend(self._resolve_sub_lines(boxes, words))

        return lines

    def _resolve_blocks(self, boxes: np.ndarray, lines: List[List[int]]) -> List[List[List[int]]]:
        """Order lines to group them in blocks

        Args:
            boxes: bounding boxes of shape (N, 5)
            lines: list of lines, each line is a list of idx

        Returns:
            nested list of box indices
        """
        # Resolve enclosing boxes of lines
        _lines = [
            [
                ((boxes[idx, 0], boxes[idx, 1], boxes[idx, 2], boxes[idx, 3], boxes[idx, 4])) for idx in line
            ] for line in lines
        ]
        box_lines = np.asarray([resolve_enclosing_bbox(line) for line in _lines])

        # Compute geometrical features of lines to clusterize
        # Clusterizing only with box centers yield to poor results for complex documents
        box_features = np.stack(
            (
                (box_lines[:, 0] + box_lines[:, 3]) / 2,
                (box_lines[:, 1] + box_lines[:, 2]) / 2,
                (box_lines[:, 0] + box_lines[:, 2]) / 2,
                (box_lines[:, 1] + box_lines[:, 3]) / 2,
                box_lines[:, 0],
                box_lines[:, 1],
            ), axis=-1
        )
        # Compute clusters
        clusters = fclusterdata(box_features, t=0.1, depth=4, criterion='distance', metric='euclidean')

        _blocks = dict()
        # Form clusters
        for line_idx, cluster_idx in enumerate(clusters):
            if cluster_idx in _blocks.keys():
                _blocks[cluster_idx].append(line_idx)
            else:
                _blocks[cluster_idx] = [line_idx]

        # Retrieve word-box level to return a fully nested structure
        blocks = [[lines[idx] for idx in block] for block in _blocks.values()]

        return blocks

    def _build_blocks(self, boxes: np.ndarray, word_preds: List[Tuple[str, float]]) -> List[Block]:
        """Gather independent words in structured blocks

        Args:
<<<<<<< HEAD
            boxes: bounding boxes of all detected words of the page, of shape (N, 6)
            char_sequences: list of all detected words of the page, of shape N
=======
            boxes: bounding boxes of all detected words of the page, of shape (N, 4)
            word_preds: list of all detected words of the page, of shape N
>>>>>>> 1bbdb072

        Returns:
            list of block elements
        """

        if boxes.shape[0] != len(word_preds):
            raise ValueError(f"Incompatible argument lengths: {boxes.shape[0]}, {len(word_preds)}")

        if boxes.shape[0] == 0:
            return []

        # Decide whether we try to form lines
        if self.resolve_lines:
            lines = self._resolve_lines(boxes[:, :5])
            # Decide whether we try to form blocks
            if self.resolve_blocks:
                blocks = self._resolve_blocks(boxes[:, :5], lines)
            else:
                blocks = [lines]
        else:
            # Sort bounding boxes, one line for all boxes, one block for the line
            lines = [self._sort_boxes(boxes[:, :5])]
            blocks = [lines]

        blocks = [
            Block(
                [Line(
                    [Word(
<<<<<<< HEAD
                        char_sequences[idx],
                        boxes[idx, 5],  # objectness
                        (boxes[idx, 0], boxes[idx, 1], boxes[idx, 2], boxes[idx, 3], boxes[idx, 4])
=======
                        *word_preds[idx],
                        ((boxes[idx, 0], boxes[idx, 1]), (boxes[idx, 2], boxes[idx, 3]))
>>>>>>> 1bbdb072
                    ) for idx in line]
                ) for line in lines]
            ) for lines in blocks
        ]

        return blocks

    def extra_repr(self) -> str:
        return (f"resolve_lines={self.resolve_lines}, resolve_blocks={self.resolve_blocks}, "
                f"paragraph_break={self.paragraph_break}")

    def __call__(
        self,
        boxes: List[np.ndarray],
        word_preds: List[Tuple[str, float]],
        page_shapes: List[Tuple[int, int]]
    ) -> Document:
        """Re-arrange detected words into structured blocks

        Args:
            boxes: list of localization predictions for all words, of shape (N, 5)
            word_preds: list of all word values, of size N
            page_shape: shape of each page

        Returns:
            list of documents
        """

        # Check the number of crops for each page
        page_idx, crop_idx = 0, 0
        _pages = []
        for page_boxes in boxes:
            # Assemble all detected words into structured blocks
            _pages.append(
                Page(
                    self._build_blocks(
                        page_boxes,
                        word_preds[crop_idx: crop_idx + page_boxes.shape[0]]
                    ),
                    page_idx,
                    page_shapes[page_idx],
                )
            )
            crop_idx += page_boxes.shape[0]
            page_idx += 1

        return Document(_pages)<|MERGE_RESOLUTION|>--- conflicted
+++ resolved
@@ -220,13 +220,8 @@
         """Gather independent words in structured blocks
 
         Args:
-<<<<<<< HEAD
             boxes: bounding boxes of all detected words of the page, of shape (N, 6)
             char_sequences: list of all detected words of the page, of shape N
-=======
-            boxes: bounding boxes of all detected words of the page, of shape (N, 4)
-            word_preds: list of all detected words of the page, of shape N
->>>>>>> 1bbdb072
 
         Returns:
             list of block elements
@@ -255,14 +250,8 @@
             Block(
                 [Line(
                     [Word(
-<<<<<<< HEAD
-                        char_sequences[idx],
-                        boxes[idx, 5],  # objectness
+                        *word_preds[idx],
                         (boxes[idx, 0], boxes[idx, 1], boxes[idx, 2], boxes[idx, 3], boxes[idx, 4])
-=======
-                        *word_preds[idx],
-                        ((boxes[idx, 0], boxes[idx, 1]), (boxes[idx, 2], boxes[idx, 3]))
->>>>>>> 1bbdb072
                     ) for idx in line]
                 ) for line in lines]
             ) for lines in blocks
