# Copyright (C) 2021, Mindee.

# This program is licensed under the Apache License version 2.
# See LICENSE or go to <https://www.apache.org/licenses/LICENSE-2.0.txt> for full license details.

# Credits: post-processing adapted from https://github.com/xuannianz/DifferentiableBinarization

import cv2
from copy import deepcopy
import numpy as np
from shapely.geometry import Polygon
import pyclipper
import tensorflow as tf
from tensorflow import keras
from tensorflow.keras import layers
from typing import Union, List, Tuple, Optional, Any, Dict

from .core import DetectionModel, DetectionPostProcessor
from ..utils import IntermediateLayerGetter, load_pretrained_params, conv_sequence

__all__ = ['DBPostProcessor', 'DBNet', 'db_resnet50']


default_cfgs: Dict[str, Dict[str, Any]] = {
    'db_resnet50': {
        'backbone': 'ResNet50',
        'fpn_layers': ["conv2_block3_out", "conv3_block4_out", "conv4_block6_out", "conv5_block3_out"],
        'fpn_channels': 128,
        'input_shape': (1024, 1024, 3),
        'post_processor': 'DBPostProcessor',
        'url': None,
    },
}


class DBPostProcessor(DetectionPostProcessor):
    """Implements a post processor for DBNet adapted from the implementation of `xuannianz
    <https://github.com/xuannianz/DifferentiableBinarization>`_.

    Args:
        unclip ratio: ratio used to unshrink polygons
        min_size_box: minimal length (pix) to keep a box
        max_candidates: maximum boxes to consider in a single page
        box_thresh: minimal objectness score to consider a box
        bin_thresh: threshold used to binzarized p_map at inference time

    """
    def __init__(
        self,
        unclip_ratio: Union[float, int] = 2.,
        min_size_box: int = 5,
        max_candidates: int = 1000,
        box_thresh: float = 0.3,
        bin_thresh: float = 0.3,
    ) -> None:

        super().__init__(
            min_size_box,
            max_candidates,
            box_thresh
        )
        self.unclip_ratio = unclip_ratio
        self.bin_thresh = bin_thresh

    @staticmethod
    def box_score(
        pred: np.ndarray,
        points: np.ndarray
    ) -> float:
        """Compute the confidence score for a polygon : mean of the p values on the polygon

        Args:
            pred (np.ndarray): p map returned by the model

        Returns:
            polygon objectness
        """
        h, w = pred.shape[:2]
        xmin = np.clip(np.floor(points[:, 0].min()).astype(np.int), 0, w - 1)
        xmax = np.clip(np.ceil(points[:, 0].max()).astype(np.int), 0, w - 1)
        ymin = np.clip(np.floor(points[:, 1].min()).astype(np.int), 0, h - 1)
        ymax = np.clip(np.ceil(points[:, 1].max()).astype(np.int), 0, h - 1)

        return pred[ymin:ymax + 1, xmin:xmax + 1].mean()

    def polygon_to_box(
        self,
        points: np.ndarray,
    ) -> Optional[Tuple[int, int, int, int]]:
        """Expand a polygon (points) by a factor unclip_ratio, and returns a 4-points box

        Args:
            points: The first parameter.

        Returns:
            a box in absolute coordinates (x, y, w, h)
        """
        poly = Polygon(points)
        distance = poly.area * self.unclip_ratio / poly.length  # compute distance to expand polygon
        offset = pyclipper.PyclipperOffset()
        offset.AddPath(points, pyclipper.JT_ROUND, pyclipper.ET_CLOSEDPOLYGON)
        expanded_points = np.asarray(offset.Execute(distance))  # expand polygon
        if len(expanded_points) < 1:
            return None
        x, y, w, h = cv2.boundingRect(expanded_points)  # compute a 4-points box from expanded polygon
        return x, y, w, h

    def bitmap_to_boxes(
        self,
        pred: np.ndarray,
        bitmap: np.ndarray,
    ) -> List[List[float]]:
        """Compute boxes from a bitmap/pred_map

        Args:
            pred: Pred map from differentiable binarization output
            bitmap: Bitmap map computed from pred (binarized)

        Returns:
            list of boxes for the bitmap, each box is a 5-element list
                containing x, y, w, h, score for the box
        """
        height, width = bitmap.shape[:2]
        boxes = []
        # get contours from connected components on the bitmap
        contours, _ = cv2.findContours(bitmap.astype(np.uint8), cv2.RETR_LIST, cv2.CHAIN_APPROX_SIMPLE)
        for contour in contours[:self.max_candidates]:
            # Check whether smallest enclosing bounding box is not too small
            if np.any(contour[:, 0].max(axis=0) - contour[:, 0].min(axis=0) <= 5):
                continue
<<<<<<< HEAD
=======

>>>>>>> d30ef343
            epsilon = 0.01 * cv2.arcLength(contour, True)
            approx = cv2.approxPolyDP(contour, epsilon, True)  # approximate contour by a polygon
            points = approx.reshape((-1, 2))  # get polygon points
            if points.shape[0] < 4:  # remove polygons with 3 points or less
                continue
            score = self.box_score(pred, points.reshape(-1, 2))
            if self.box_thresh > score:   # remove polygons with a weak objectness
                continue
            _box = self.polygon_to_box(points)

            if _box is None or _box[2] < self.min_size_box or _box[3] < self.min_size_box:  # remove to small boxes
                continue
            x, y, w, h = _box
            # compute relative polygon to get rid of img shape
            xmin, ymin, xmax, ymax = x / width, y / height, (x + w) / width, (y + h) / height
            boxes.append([xmin, ymin, xmax, ymax, score])
        return np.clip(np.asarray(boxes), 0, 1) if len(boxes) > 0 else np.zeros((0, 5), dtype=np.float32)

    def __call__(
        self,
        x: tf.Tensor,
    ) -> List[np.ndarray]:
        """Performs postprocessing for a list of model outputs

        Args:
            x: raw output of the model, of shape (N, H, W, 1)

        returns:
            list of N tensors (for each input sample), with each tensor of shape (*, 5).
        """
        p = tf.squeeze(x, axis=-1)  # remove last dim
        bitmap = tf.cast(p > self.bin_thresh, tf.float32)

        p = tf.unstack(p, axis=0)
        bitmap = tf.unstack(bitmap, axis=0)

        boxes_batch = []

        for p_, bitmap_ in zip(p, bitmap):
            p_ = p_.numpy()
            bitmap_ = bitmap_.numpy()
            boxes = self.bitmap_to_boxes(pred=p_, bitmap=bitmap_)
            boxes_batch.append(boxes)

        return boxes_batch


class FeaturePyramidNetwork(layers.Layer):
    """Feature Pyramid Network as described in `"Feature Pyramid Networks for Object Detection"
    <https://arxiv.org/pdf/1612.03144.pdf>`_.

    Args:
        channels: number of channel to output
    """

    def __init__(
        self,
        channels: int,
    ) -> None:
        super().__init__()
        self.upsample = layers.UpSampling2D(size=(2, 2), interpolation='nearest')
        self.inner_blocks = [layers.Conv2D(channels, 1, strides=1, kernel_initializer='he_normal') for _ in range(4)]
        self.layer_blocks = [self.build_upsampling(channels, dilation_factor=2 ** idx) for idx in range(4)]

    @staticmethod
    def build_upsampling(
        channels: int,
        dilation_factor: int = 1,
    ) -> layers.Layer:
        """Module which performs a 3x3 convolution followed by up-sampling

        Args:
            channels: number of output channels
            dilation_factor (int): dilation factor to scale the convolution output before concatenation

        Returns:
            a keras.layers.Layer object, wrapping these operations in a sequential module

        """

        _layers = conv_sequence(channels, 'relu', True, kernel_size=3)

        if dilation_factor > 1:
            _layers.append(layers.UpSampling2D(size=(dilation_factor, dilation_factor), interpolation='nearest'))

        module = keras.Sequential(_layers)

        return module

    def call(
        self,
        x: List[tf.Tensor],
        **kwargs: Any,
    ) -> tf.Tensor:

        # Channel mapping
        results = [block(fmap, **kwargs) for block, fmap in zip(self.inner_blocks, x)]
        # Upsample & sum
        for idx in range(len(results) - 1, -1):
            results[idx] += self.upsample(results[idx + 1])
        # Conv & upsample
        results = [block(fmap, **kwargs) for block, fmap in zip(self.layer_blocks, results)]

        return layers.concatenate(results)


class DBNet(DetectionModel):
    """DBNet as described in `"Real-time Scene Text Detection with Differentiable Binarization"
    <https://arxiv.org/pdf/1911.08947.pdf>`_.

    Args:
        feature extractor: the backbone serving as feature extractor
        fpn_channels: number of channels each extracted feature maps is mapped to
    """

    def __init__(
        self,
        feature_extractor: IntermediateLayerGetter,
        fpn_channels: int = 128,
        cfg: Optional[Dict[str, Any]] = None,
    ) -> None:

        super().__init__(cfg=cfg)

        self.feat_extractor = feature_extractor

        self.fpn = FeaturePyramidNetwork(channels=fpn_channels)

        self.probability_head = keras.Sequential(
            [
                *conv_sequence(64, 'relu', True, kernel_size=3),
                layers.Conv2DTranspose(64, 2, strides=2, use_bias=False, kernel_initializer='he_normal'),
                layers.BatchNormalization(),
                layers.Activation('relu'),
                layers.Conv2DTranspose(1, 2, strides=2, kernel_initializer='he_normal'),
                layers.Activation('sigmoid'),
            ]
        )
        self.threshold_head = keras.Sequential(
            [
                *conv_sequence(64, 'relu', True, kernel_size=3),
                layers.Conv2DTranspose(64, 2, strides=2, use_bias=False, kernel_initializer='he_normal'),
                layers.BatchNormalization(),
                layers.Activation('relu'),
                layers.Conv2DTranspose(1, 2, strides=2, kernel_initializer='he_normal'),
                layers.Activation('sigmoid'),
            ]
        )

    @staticmethod
    def compute_approx_binmap(
        p: tf.Tensor,
        t: tf.Tensor
    ) -> tf.Tensor:
        """Compute approximate binary map as described in paper,
        from threshold map t and probability map p

        Args:
            p (tf.Tensor): probability map
            t (tf.Tensor): threshold map

        Returns:
            a tf.Tensor
        """
        return 1 / (1 + tf.exp(-50. * (p - t)))

    def call(
        self,
        x: tf.Tensor,
        **kwargs: Any,
    ) -> Union[Tuple[tf.Tensor, tf.Tensor, tf.Tensor], tf.Tensor]:

        feat_maps = self.feat_extractor(x, **kwargs)
        feat_concat = self.fpn(feat_maps, **kwargs)
        prob_map = self.probability_head(feat_concat, **kwargs)

        if kwargs.get('training', False):
            thresh_map = self.threshold_head(feat_concat, **kwargs)
            approx_binmap = self.compute_approx_binmap(prob_map, thresh_map)
            return prob_map, thresh_map, approx_binmap

        else:
            return prob_map


def _db_resnet(arch: str, pretrained: bool, input_shape: Tuple[int, int, int] = None, **kwargs: Any) -> DBNet:

    # Patch the config
    _cfg = deepcopy(default_cfgs[arch])
    _cfg['input_shape'] = input_shape or _cfg['input_shape']
    _cfg['fpn_channels'] = kwargs.get('fpn_channels', _cfg['fpn_channels'])

    # Feature extractor
    resnet = tf.keras.applications.__dict__[_cfg['backbone']](
        include_top=False,
        weights=None,
        input_shape=_cfg['input_shape'],
        pooling=None,
    )

    feat_extractor = IntermediateLayerGetter(
        resnet,
        _cfg['fpn_layers'],
    )

    kwargs['fpn_channels'] = _cfg['fpn_channels']

    # Build the model
    model = DBNet(feat_extractor, cfg=_cfg, **kwargs)
    # Load pretrained parameters
    if pretrained:
        load_pretrained_params(model, _cfg['url'])

    return model


def db_resnet50(pretrained: bool = False, **kwargs: Any) -> DBNet:
    """DBNet as described in `"Real-time Scene Text Detection with Differentiable Binarization"
    <https://arxiv.org/pdf/1911.08947.pdf>`_, using a ResNet-50 backbone.

    Args:
        pretrained (bool): If True, returns a model pre-trained on ImageNet

    Returns:
        text detection architecture
    """

    return _db_resnet('db_resnet50', pretrained, **kwargs)<|MERGE_RESOLUTION|>--- conflicted
+++ resolved
@@ -128,10 +128,6 @@
             # Check whether smallest enclosing bounding box is not too small
             if np.any(contour[:, 0].max(axis=0) - contour[:, 0].min(axis=0) <= 5):
                 continue
-<<<<<<< HEAD
-=======
-
->>>>>>> d30ef343
             epsilon = 0.01 * cv2.arcLength(contour, True)
             approx = cv2.approxPolyDP(contour, epsilon, True)  # approximate contour by a polygon
             points = approx.reshape((-1, 2))  # get polygon points
