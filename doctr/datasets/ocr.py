--- conflicted
+++ resolved
@@ -58,15 +58,12 @@
             is_valid: List[bool] = []
             box_targets: List[List[float]] = []
             for box in file_dic["coordinates"]:
-<<<<<<< HEAD
                 if not rotated_bbox:
                     xs, ys = zip(*box)
                     box = [min(xs), min(ys), max(xs), max(ys)]
-                    if box[0] < box[2] and box[1] < box[3]:
+                    is_valid.append(box[0] < box[2] and box[1] < box[3])
+                    if is_valid[-1]:
                         box_targets.append(box)
-                        is_valid.append(True)
-                    else:
-                        is_valid.append(False)
                 else:
                     x, y, w, h, alpha = fit_rbbox(np.asarray(box, dtype=np.float32))
                     box_targets.append([x, y, w, h, alpha])
@@ -74,13 +71,7 @@
                 text_targets = [word for word, _valid in zip(file_dic["string"], is_valid) if _valid]
             else:
                 text_targets = file_dic["string"]
-=======
-                xs, ys = zip(*box)
-                box = [min(xs), min(ys), max(xs), max(ys)]
-                is_valid.append(box[0] < box[2] and box[1] < box[3])
-                if is_valid[-1]:
-                    box_targets.append(box)
+
 
             text_targets = [word for word, _valid in zip(file_dic["string"], is_valid) if _valid]
->>>>>>> ab5abde8
             self.data.append((img_name, dict(boxes=np.asarray(box_targets, dtype=np.float32), labels=text_targets)))