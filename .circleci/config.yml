--- conflicted
+++ resolved
@@ -103,19 +103,6 @@
             . venv/bin/activate
             mypy --version
             mypy --config-file mypy.ini
-<<<<<<< HEAD
-  docker-ready:
-    machine: true
-    working_directory: ~/repo
-    steps:
-      - checkout
-      - run:
-          name: Build docker image
-          command: docker build . -t doctr-py3.8.1-tf2.4-slim
-      - run:
-          name: Run container
-          command: docker run -it doctr-py3.8.1-tf2.4-slim python -c 'import doctr'
-=======
   docs-build:
     docker:
       - image: circleci/python:3.7.3
@@ -140,7 +127,17 @@
             python3 -m venv venv
             . venv/bin/activate
             sphinx-build docs/source docs/build -a
->>>>>>> d29d4d65
+  docker-ready:
+    machine: true
+    working_directory: ~/repo
+    steps:
+      - checkout
+      - run:
+          name: Build docker image
+          command: docker build . -t doctr-py3.8.1-tf2.4-slim
+      - run:
+          name: Run container
+          command: docker run -it doctr-py3.8.1-tf2.4-slim python -c 'import doctr'
 
 workflows:
   version: 2.1
